name = "NonlinearSchrodinger"
uuid = "b3fbeaf7-5746-403c-a6b7-06939dc82746"
authors = ["Omar A. Ashour <ashour@berkeley.edu>"]
version = "0.0.7"

[deps]
DiffEqOperators = "9fdde737-9c7f-55bf-ade8-46b3f136cc48"
Elliptic = "b305315f-e792-5b7a-8f41-49f472929428"
FFTW = "7a1cc6ca-52ef-59f5-83cd-3a7055c09341"
LaTeXStrings = "b964fa9f-0449-5b57-a5c2-d3ea65f4040f"
Logging = "56ddb016-857b-54e1-b83d-db4d58db5568"
Memoization = "6fafb56a-5788-4b4e-91ca-c0cea6611c73"
OrdinaryDiffEq = "1dea7af3-3e70-54e6-95c3-0bf5283fa5ed"
RecipesBase = "3cdcf5f2-1ef4-517c-9805-6587b60abb01"
TerminalLoggers = "5d786b92-1e48-4d6f-9151-6b4477ca9bed"

[compat]
DiffEqOperators = "4.14"
Elliptic = "1.0"
FFTW = "1.2"
LaTeXStrings = "1.2"
<<<<<<< HEAD
Memoization = "0.1"
=======
OrdinaryDiffEq = "5.50"
RecipesBase = "1.1"
>>>>>>> 89703bf3
julia = "1.5"

[extras]
Test = "8dfed614-e22c-5e08-85e1-65c5234f0b40"

[targets]
test = ["Test"]<|MERGE_RESOLUTION|>--- conflicted
+++ resolved
@@ -19,12 +19,9 @@
 Elliptic = "1.0"
 FFTW = "1.2"
 LaTeXStrings = "1.2"
-<<<<<<< HEAD
 Memoization = "0.1"
-=======
 OrdinaryDiffEq = "5.50"
 RecipesBase = "1.1"
->>>>>>> 89703bf3
 julia = "1.5"
 
 [extras]
