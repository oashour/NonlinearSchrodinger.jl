--- conflicted
+++ resolved
@@ -10,11 +10,8 @@
 ProgressMeter = "92933f4c-e287-5a05-a399-4b506db050ca"
 
 [compat]
-<<<<<<< HEAD
 ProgressMeter = "1.4"
-=======
 FFTW = "1.2"
->>>>>>> 146c9b5b
 julia = "1.5"
 
 [extras]
