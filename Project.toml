name = "NLSS"
uuid = "b3fbeaf7-5746-403c-a6b7-06939dc82746"
authors = ["Omar Ashour"]
version = "0.1.0"

[deps]
FFTW = "7a1cc6ca-52ef-59f5-83cd-3a7055c09341"
LaTeXStrings = "b964fa9f-0449-5b57-a5c2-d3ea65f4040f"
PlotlyJS = "f0f68f2c-4968-5e81-91da-67840de0976a"
Plots = "91a5bcdd-55d7-5caf-9e0b-520d859cae80"
ProgressMeter = "92933f4c-e287-5a05-a399-4b506db050ca"

[compat]
FFTW = "1.2"
<<<<<<< HEAD
Plots = "1.6"
=======
ProgressMeter = "1.4"
>>>>>>> f32f846b
julia = "1.5"

[extras]
Test = "8dfed614-e22c-5e08-85e1-65c5234f0b40"

[targets]
test = ["Test"]<|MERGE_RESOLUTION|>--- conflicted
+++ resolved
@@ -12,11 +12,8 @@
 
 [compat]
 FFTW = "1.2"
-<<<<<<< HEAD
 Plots = "1.6"
-=======
 ProgressMeter = "1.4"
->>>>>>> f32f846b
 julia = "1.5"
 
 [extras]
