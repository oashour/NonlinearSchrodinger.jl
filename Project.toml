--- conflicted
+++ resolved
@@ -19,13 +19,10 @@
 Elliptic = "1.0"
 FFTW = "1.2"
 LaTeXStrings = "1.2"
-<<<<<<< HEAD
 TerminalLoggers = "0.1"
-=======
 Memoization = "0.1"
 OrdinaryDiffEq = "5.50"
 RecipesBase = "1.1"
->>>>>>> d025551a
 julia = "1.5"
 
 [extras]
